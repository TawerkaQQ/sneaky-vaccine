--- conflicted
+++ resolved
@@ -15,13 +15,8 @@
     "pillow>=10.4.0",
     "opencv-python>=4.11.0.86",
     "aiogram>=3.13.1",
-<<<<<<< HEAD
-    "onnx>=1.17.0",
-    "scikit-image>=0.21.0",
-=======
     "scikit-image>=0.21.0",
     "onnx>=1.17.0",
->>>>>>> 2d02b3dd
 ]
 readme = "README.md"
 requires-python = ">= 3.8"
